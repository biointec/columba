--- conflicted
+++ resolved
@@ -431,8 +431,4 @@
 # ---- Installation ----
 
 # Install targets to the bin directory
-<<<<<<< HEAD
-install(TARGETS columba columba_build DESTINATION bin)
-=======
-install(TARGETS columba columba_build DESTINATION bin)
->>>>>>> 76b5cde4
+install(TARGETS columba columba_build DESTINATION bin)